--- conflicted
+++ resolved
@@ -15,21 +15,11 @@
 from starlette.exceptions import HTTPException as StarletteHTTPException
 from sqlalchemy.orm import Session
 
-<<<<<<< HEAD
-=======
-# sys.path hackを完全に削除
-
-# 絶対インポートに変更
->>>>>>> dae94e4e
 from config.config import config
 from backend.app.database import init_db, get_db
 from backend.app.api import punch, admin, auth, reports, analytics
 from backend.app.health_check import get_integrated_health_status
-<<<<<<< HEAD
-from backend.app.middleware.security import add_security_middleware
-=======
 from backend.app.middleware.security_async import add_security_middleware
->>>>>>> dae94e4e
 
 
 # ログ設定
@@ -103,7 +93,7 @@
 )
 
 # セキュリティミドルウェアの追加
-#add_security_middleware(app, config)
+add_security_middleware(app, config)
 
 
 # グローバル例外ハンドラー
@@ -124,13 +114,24 @@
 @app.exception_handler(RequestValidationError)
 async def validation_exception_handler(request: Request, exc: RequestValidationError):
     """バリデーションエラーのカスタムハンドラー"""
+    sanitized_errors = []
+    for error in exc.errors():
+        error_copy = error.copy()
+        ctx = error_copy.get("ctx")
+        if ctx:
+            error_copy["ctx"] = {
+                key: str(value) if isinstance(value, Exception) else value
+                for key, value in ctx.items()
+            }
+        sanitized_errors.append(error_copy)
+    
     return JSONResponse(
         status_code=status.HTTP_422_UNPROCESSABLE_ENTITY,
         content={
             "error": {
                 "message": "入力データの検証エラー",
                 "status_code": status.HTTP_422_UNPROCESSABLE_ENTITY,
-                "details": exc.errors(),
+                "details": sanitized_errors,
             }
         }
     )
