--- conflicted
+++ resolved
@@ -57,11 +57,6 @@
     updated_at = Column(DateTime, default=datetime.utcnow, onupdate=datetime.utcnow, nullable=False)
     
     # リレーション
-<<<<<<< HEAD
-    punch_records = relationship("PunchRecord", foreign_keys="PunchRecord.employee_id", back_populates="employee", cascade="all, delete-orphan")
-    daily_summaries = relationship("DailySummary", foreign_keys="DailySummary.employee_id", back_populates="employee", cascade="all, delete-orphan")
-    monthly_summaries = relationship("MonthlySummary", foreign_keys="MonthlySummary.employee_id", back_populates="employee", cascade="all, delete-orphan")
-=======
     punch_records = relationship(
         "PunchRecord", 
         foreign_keys="PunchRecord.employee_id",
@@ -80,7 +75,6 @@
         back_populates="employee", 
         cascade="all, delete-orphan"
     )
->>>>>>> 5501417a
     cards = relationship("EmployeeCard", back_populates="employee", cascade="all, delete-orphan")
     user = relationship("User", back_populates="employee", uselist=False, cascade="all, delete-orphan")
     
